export = () => {
	it("should support string methods", () => {
		expect("Hello, world".sub(0, 0)).to.equal("H");
	});

	it("should support string methods on identifiers", () => {
		const str = "Hello, world";
		expect(str.sub(0, 0)).to.equal("H");
	});

	it("should support string.slice", () => {
		const str = "Hello, world";
		expect(str.slice(0, 1)).to.equal("H");

		expect("Hello, world".slice(0, 1)).to.equal("H");
	});

	it("should support string.split", () => {
		function checkLen<T>(len: number, arr: Array<T>) {
			expect(arr.length()).to.equal(len);
			return arr;
		}

		const str = "Hello, world";
<<<<<<< HEAD
		const chars = [str.byte(0, -1)].map(i => string.char(i));
=======
		const chars = [...str.byte(1, -1)].map(i => string.char(i));
>>>>>>> 6c4d7f91
		const words = ["Hello", "world"];
		const hSplit = ["", "ello, world"];

		expect(str.split("").every((char, i) => char === chars[i])).to.equal(true);
		expect(str.split(", ").every((word, i) => word === words[i])).to.equal(true);
		expect(str.split("H").every((word, i) => word === hSplit[i])).to.equal(true);
		expect(checkLen(1, "".split("a"))[0]).to.equal("");

		for (let i = 2; i < 10; i++) {
			const str = "d".rep(i - 1);
			const str1 = str.split("d");
			expect(str1.length()).to.equal(i);
			expect(str1.every(c => c === "")).to.equal(true);
		}

		expect("".split("").isEmpty()).to.equal(true);

		const slasher = ["", "Validark", "Osyris", "Vorlias", ""];
		expect(checkLen(5, "/Validark/Osyris/Vorlias/".split("/")).every((word, i) => word === slasher[i])).to.equal(
			true,
		);
		expect(checkLen(4, "Validark/Osyris/Vorlias/".split("/")).every((word, i) => word === slasher[i + 1])).to.equal(
			true,
		);
		expect(checkLen(3, "Validark/Osyris/Vorlias".split("/")).every((word, i) => word === slasher[i + 1])).to.equal(
			true,
		);
	});

	it("should support calling gmatch", () => {
		expect("Hello".gmatch(".")()).to.equal("H");
	});

	it("should support the spread operator on strings", () => {
		const array4 = ["H", "i", "y", "a"];
		expect([..."Hiya"].every((x, i) => x === array4[i])).to.equal(true);
	});
};<|MERGE_RESOLUTION|>--- conflicted
+++ resolved
@@ -11,7 +11,6 @@
 	it("should support string.slice", () => {
 		const str = "Hello, world";
 		expect(str.slice(0, 1)).to.equal("H");
-
 		expect("Hello, world".slice(0, 1)).to.equal("H");
 	});
 
@@ -22,11 +21,7 @@
 		}
 
 		const str = "Hello, world";
-<<<<<<< HEAD
-		const chars = [str.byte(0, -1)].map(i => string.char(i));
-=======
-		const chars = [...str.byte(1, -1)].map(i => string.char(i));
->>>>>>> 6c4d7f91
+		const chars = str.byte(0, -1).map(i => string.char(i));
 		const words = ["Hello", "world"];
 		const hSplit = ["", "ello, world"];
 
