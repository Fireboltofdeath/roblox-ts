import * as ts from "ts-morph";
import {
	checkReserved,
	checkReturnsNonAny,
	compileBlock,
	compileCallExpression,
	compileExpression,
	compileStatement,
	getParameterData,
} from ".";
import { CompilerState } from "../CompilerState";
import { CompilerError, CompilerErrorType } from "../errors/CompilerError";
import { HasParameters } from "../types";
import { classDeclarationInheritsFromArray, isIterableIterator, isTupleType, shouldHoist } from "../typeUtilities";
import { getNonNullUnParenthesizedExpressionDownwards } from "../utility";

export function getFirstMemberWithParameters(nodes: Array<ts.Node<ts.ts.Node>>): HasParameters | undefined {
	for (const node of nodes) {
		if (
			ts.TypeGuards.isFunctionExpression(node) ||
			ts.TypeGuards.isArrowFunction(node) ||
			ts.TypeGuards.isFunctionDeclaration(node) ||
			ts.TypeGuards.isConstructorDeclaration(node) ||
			ts.TypeGuards.isMethodDeclaration(node)
		) {
			return node;
		}
	}
	return undefined;
}

function getReturnStrFromExpression(state: CompilerState, exp: ts.Expression, func?: HasParameters) {
	exp = getNonNullUnParenthesizedExpressionDownwards(exp);

	if (func && isTupleType(func.getReturnType())) {
		if (ts.TypeGuards.isArrayLiteralExpression(exp)) {
			let expStr = compileExpression(state, exp);
			expStr = expStr.substr(2, expStr.length - 4);
			return `return ${expStr};`;
		} else if (ts.TypeGuards.isCallExpression(exp) && isTupleType(exp.getReturnType())) {
			const expStr = compileCallExpression(state, exp, true);
			return `return ${expStr};`;
		} else {
			const expStr = compileExpression(state, exp);
			return `return unpack(${expStr});`;
		}
	}
	{
		state.declarationContext.set(exp, {
			isIdentifier: false,
			set: "return",
		});
		const expStr = compileExpression(state, exp);
		return state.declarationContext.delete(exp) && `return ${expStr};`;
	}
}

export function compileReturnStatement(state: CompilerState, node: ts.ReturnStatement) {
	const exp = node.getExpression();
	if (exp) {
		state.enterPrecedingStatementContext();
		const returnStr = getReturnStrFromExpression(state, exp, getFirstMemberWithParameters(node.getAncestors()));
		return state.exitPrecedingStatementContextAndJoin() + (returnStr ? state.indent + returnStr + "\n" : "");
	} else {
		return state.indent + `return nil;\n`;
	}
}

export function isFunctionExpressionMethod(node: ts.FunctionExpression) {
	const parent = node.getParent();
	return ts.TypeGuards.isPropertyAssignment(parent) && ts.TypeGuards.isObjectLiteralExpression(parent.getParent());
}

export function isMethodDeclaration(node: ts.Node<ts.ts.Node>): node is ts.MethodDeclaration | ts.FunctionExpression {
	return (
		ts.TypeGuards.isMethodDeclaration(node) ||
		(ts.TypeGuards.isFunctionExpression(node) && isFunctionExpressionMethod(node))
	);
}

function compileFunctionBody(state: CompilerState, body: ts.Node, node: HasParameters, initializers: Array<string>) {
	const isBlock = ts.TypeGuards.isBlock(body);
	const isExpression = ts.TypeGuards.isExpression(body);
	let result = "";
	if (isBlock || isExpression) {
		result += "\n";
		state.pushIndent();
		initializers.forEach(initializer => (result += state.indent + initializer + "\n"));
		if (isBlock) {
			result += compileBlock(state, body as ts.Block);
		} else {
			state.enterPrecedingStatementContext();
			const returnStr = getReturnStrFromExpression(state, body as ts.Expression, node);
			result += state.exitPrecedingStatementContextAndJoin() + (returnStr ? state.indent + returnStr + "\n" : "");
		}
		state.popIndent();
		result += state.indent;
	} else {
		/* istanbul ignore next */
		throw new CompilerError(
			`Unexpected function body ( ${body.getKindName()} ) in compileFunctionBody`,
			node,
			CompilerErrorType.BadFunctionBody,
			true,
		);
	}
	return result;
}

function canSugaryCompileFunction(node: HasParameters) {
	if (
		ts.TypeGuards.isFunctionDeclaration(node) ||
		ts.TypeGuards.isConstructorDeclaration(node) ||
		ts.TypeGuards.isMethodDeclaration(node)
	) {
		// console.log(node.getKindName(), node.getText());
		return true;
	}
	return false;
}

function compileFunction(
	state: CompilerState,
	node: HasParameters,
	name: string,
	body: ts.Node<ts.ts.Node>,
	namePrefix = "",
) {
	state.pushIdStack();
	const paramNames = new Array<string>();
	const initializers = new Array<string>();

	getParameterData(state, paramNames, initializers, node);
	checkReturnsNonAny(node);

<<<<<<< HEAD
	if (ts.TypeGuards.isMethodDeclaration(node) && !namePrefix) {
=======
	if (
		isMethodDeclaration(node) ||
		ts.TypeGuards.isGetAccessorDeclaration(node) ||
		ts.TypeGuards.isSetAccessorDeclaration(node)
	) {
>>>>>>> 6986e37f
		giveInitialSelfParameter(node, paramNames);
	}

	let result: string;
	let frontWrap = "";
	let backWrap = "";
	let prefix = "";

	if (ts.TypeGuards.isFunctionDeclaration(node)) {
		const nameNode = node.getNameNode();
		if (nameNode && shouldHoist(node, nameNode)) {
			state.pushHoistStack(name);
		} else {
			prefix = "local ";
		}
	}

	let isGenerator = false;

	if (!ts.TypeGuards.isConstructorDeclaration(node)) {
		/* istanbul ignore next */
		if (node.isAsync()) {
			state.usesTSLibrary = true;
			frontWrap = "TS.async(";
			backWrap = ")" + backWrap;
		}
		isGenerator = !ts.TypeGuards.isArrowFunction(node) && node.isGenerator();
	}

	const sugarcoat = name !== "" && frontWrap === "" && canSugaryCompileFunction(node);

	if (name) {
		name = namePrefix + name;
		if (sugarcoat) {
			result = state.indent + prefix;
		} else {
			result = state.indent + prefix + name + " = ";
		}
		backWrap = ";\n";
	} else {
		result = "";
	}

	result += frontWrap + "function" + (sugarcoat ? " " + name : "") + "(" + paramNames.join(", ") + ")";

	if (isGenerator) {
		// will error if IterableIterator is nullable
		isIterableIterator(node.getReturnType(), node);
		result += "\n";
		state.pushIndent();
		result += state.indent + `return {\n`;
		state.pushIndent();
		result += state.indent + `next = coroutine.wrap(function()`;
		result += compileFunctionBody(state, body, node, initializers);
		result += `\twhile true do coroutine.yield({ done = true }) end;\n`;
		result += state.indent + `end);\n`;
		state.popIndent();
		result += state.indent + `};\n`;
		state.popIndent();
		result += state.indent;
	} else {
		result += compileFunctionBody(state, body, node, initializers);
	}
	state.popIdStack();
	return result + "end" + backWrap;
}

<<<<<<< HEAD
function giveInitialSelfParameter(node: ts.MethodDeclaration, paramNames: Array<string>) {
=======
function giveInitialSelfParameter(node: HasParameters, paramNames: Array<string>) {
>>>>>>> 6986e37f
	const parameters = node.getParameters();
	let replacedThis = false;

	if (parameters.length > 0) {
		const child = parameters[0].getFirstChildByKind(ts.SyntaxKind.Identifier);
		const classParent =
			node.getFirstAncestorByKind(ts.SyntaxKind.ClassDeclaration) ||
			node.getFirstAncestorByKind(ts.SyntaxKind.ClassExpression);
		if (
			classParent &&
			child &&
			child.getText() === "this" &&
			(child.getType().getText() === "this" || child.getType() === classParent.getType())
		) {
			paramNames[0] = "self";
			replacedThis = true;
		}
	}

	if (!replacedThis) {
		const thisParam = node.getParameter("this");
		if (!thisParam || thisParam.getType().getText() !== "void") {
			paramNames.unshift("self");
		}
	}
}

export function compileFunctionDeclaration(state: CompilerState, node: ts.FunctionDeclaration) {
	const body = node.getBody();
	let name = node.getName();

	if (name) {
		checkReserved(name, node, true);
	} else {
		name = state.getNewId();
	}

	if (body) {
		state.pushExport(name, node);
		return compileFunction(state, node, name, body);
	} else {
		return "";
	}
}

export function compileMethodDeclaration(state: CompilerState, node: ts.MethodDeclaration, namePrefix = "") {
	const nameNode: ts.PropertyName = node.getNameNode();
	let name: string;

	if (ts.TypeGuards.isComputedPropertyName(nameNode)) {
		name = `[${compileExpression(state, nameNode.getExpression())}]`;
	} else {
		name = compileExpression(state, nameNode);
		checkReserved(name, node);
	}

	return compileFunction(state, node, name, node.getBodyOrThrow(), namePrefix);
}

function containsSuperExpression(child?: ts.Statement<ts.ts.Statement>) {
	if (child && ts.TypeGuards.isExpressionStatement(child)) {
		const exp = child.getExpression();
		if (ts.TypeGuards.isCallExpression(exp)) {
			const superExp = exp.getExpression();
			if (ts.TypeGuards.isSuperExpression(superExp)) {
				return true;
			}
		}
	}
	return false;
}

export function compileConstructorDeclaration(
	state: CompilerState,
	classExp: ts.ClassDeclaration | ts.ClassExpression,
	className: string,
	node?: ts.ConstructorDeclaration,
	extraInitializers?: Array<string>,
	hasSuper?: boolean,
) {
	const paramNames = ["self"];
	const initializers = new Array<string>();
	const defaults = new Array<string>();
	const inheritsFromArray = classDeclarationInheritsFromArray(classExp);

	state.pushIdStack();
	if (node) {
		getParameterData(state, paramNames, initializers, node, defaults);
	} else if (!inheritsFromArray) {
		paramNames.push("...");
	}
	const paramStr = paramNames.join(", ");

	let result = "";
	result += state.indent + `function ${className}.constructor(${paramStr})\n`;
	state.pushIndent();

	if (node) {
		const body = node.getBodyOrThrow();
		if (ts.TypeGuards.isBlock(body)) {
			defaults.forEach(initializer => (result += state.indent + initializer + "\n"));

			const bodyStatements = body.getStatements();
			let k = 0;

			if (containsSuperExpression(bodyStatements[k])) {
				result += compileStatement(state, bodyStatements[k++]);
			}

			initializers.forEach(initializer => (result += state.indent + initializer + "\n"));

			if (extraInitializers) {
				extraInitializers.forEach(initializer => (result += initializer));
			}

			for (; k < bodyStatements.length; ++k) {
				result += compileStatement(state, bodyStatements[k]);
			}

			const returnStatement = node.getStatementByKind(ts.SyntaxKind.ReturnStatement);

			if (returnStatement) {
				throw new CompilerError(
					`Cannot use return statement in constructor for ${className}`,
					returnStatement,
					CompilerErrorType.NoConstructorReturn,
				);
			}
		}
	} else {
		if (hasSuper && !inheritsFromArray) {
			result += state.indent + `super.constructor(self, ...);\n`;
		}
		if (extraInitializers) {
			extraInitializers.forEach(initializer => (result += initializer));
		}
	}
	state.popIndent();
	state.popIdStack();
	result += state.indent + "end;\n";
	return result;
}

export function compileFunctionExpression(state: CompilerState, node: ts.FunctionExpression | ts.ArrowFunction) {
	const potentialNameNode = node.getChildAtIndex(1);

	if (
		ts.TypeGuards.isFunctionExpression(node) &&
		ts.TypeGuards.isIdentifier(potentialNameNode) &&
		potentialNameNode.findReferences()[0].getReferences().length > 1
	) {
		const name = compileExpression(state, potentialNameNode);
		const id = state.pushPrecedingStatementToNewId(node, "");
		state.pushPrecedingStatements(node, state.indent + `do\n`);
		state.pushIndent();
		state.pushPrecedingStatements(node, state.indent + `local ${name};\n`);
		state.pushPrecedingStatements(node, compileFunction(state, node, `${name}`, node.getBody()));
		state.pushPrecedingStatements(node, state.indent + `${id} = ${name};\n`);
		state.popIndent();
		state.pushPrecedingStatements(node, state.indent + `end;\n`);
		// this should not be classified as isPushed.
		return id;
	} else {
		return compileFunction(state, node, "", node.getBody());
	}
}<|MERGE_RESOLUTION|>--- conflicted
+++ resolved
@@ -133,15 +133,7 @@
 	getParameterData(state, paramNames, initializers, node);
 	checkReturnsNonAny(node);
 
-<<<<<<< HEAD
 	if (ts.TypeGuards.isMethodDeclaration(node) && !namePrefix) {
-=======
-	if (
-		isMethodDeclaration(node) ||
-		ts.TypeGuards.isGetAccessorDeclaration(node) ||
-		ts.TypeGuards.isSetAccessorDeclaration(node)
-	) {
->>>>>>> 6986e37f
 		giveInitialSelfParameter(node, paramNames);
 	}
 
@@ -209,11 +201,7 @@
 	return result + "end" + backWrap;
 }
 
-<<<<<<< HEAD
 function giveInitialSelfParameter(node: ts.MethodDeclaration, paramNames: Array<string>) {
-=======
-function giveInitialSelfParameter(node: HasParameters, paramNames: Array<string>) {
->>>>>>> 6986e37f
 	const parameters = node.getParameters();
 	let replacedThis = false;
 
