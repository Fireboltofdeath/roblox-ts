--- conflicted
+++ resolved
@@ -213,7 +213,6 @@
 	prop: ts.ClassInstancePropertyTypes,
 ) {
 	const propName = prop.getName();
-	console.log("checkPropertyCollision", propName, !ts.TypeGuards.isParameterDeclaration(prop) && prop.isStatic());
 	if (!ts.TypeGuards.isParameterDeclaration(prop) && prop.isStatic()) {
 		if (getClassInstanceProperty(node, propName)) {
 			throw new CompilerError(
@@ -412,33 +411,6 @@
 		}
 	}
 
-<<<<<<< HEAD
-	results.push(
-		state.indent,
-		name,
-		".__index = ",
-		hasSuper ? "setmetatable(" : "",
-		"{}",
-		hasSuper ? ", super)" : "",
-		";\n",
-	);
-
-	state.pushIndent();
-
-	const extraInitializers = new Array<string>();
-
-	for (let prop of node.getInstanceProperties()) {
-		if ((prop.getParent() as ts.ClassDeclaration | ts.ClassExpression) === node) {
-			checkDecorators(prop);
-			checkDefaultIterator(extendsArray, prop);
-			prop = nonGetterOrSetter(prop);
-			compileClassProperty(state, prop, "self", extraInitializers);
-		}
-	}
-	state.popIndent();
-
-=======
->>>>>>> ad3d0029
 	for (const method of node.getInstanceMethods()) {
 		checkDecorators(method);
 		checkMethodCollision(node, method);
