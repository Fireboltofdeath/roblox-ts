--- conflicted
+++ resolved
@@ -9,21 +9,8 @@
 } from ".";
 import { CompilerState } from "../CompilerState";
 import { CompilerError, CompilerErrorType } from "../errors/CompilerError";
-<<<<<<< HEAD
 import { inheritsFrom, isArrayType, isMapType, isNumberType, isSetType, isTupleReturnTypeCall } from "../typeUtilities";
-import { safeLuaIndex } from "../utility";
-=======
-import {
-	inheritsFrom,
-	isArrayType,
-	isMapType,
-	isNumberType,
-	isSetType,
-	isStringType,
-	isTupleReturnTypeCall,
-} from "../typeUtilities";
-import { getNonNullExpressionDownwards, removeBalancedParenthesisFromStringBorders, safeLuaIndex } from "../utility";
->>>>>>> fcf56e28
+import { getNonNullExpressionDownwards, safeLuaIndex } from "../utility";
 
 export function isIdentifierDefinedInConst(exp: ts.Identifier) {
 	// I have no idea why, but getDefinitionNodes() cannot replace this
