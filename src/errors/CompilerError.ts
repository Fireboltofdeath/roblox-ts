import path from "path";
import * as ts from "ts-morph";
import { addEvent } from "../analytics";
import { red } from "../utility/text";
import { LoggableError } from "./LoggableError";

export enum CompilerErrorType {
	NoAny,
	ReservedKeyword,
	ReservedMethodName,
	SpreadDestructuring,
	ParameterChildMissing,
	NoLabeledStatement,
	BadStatement,
	MissingModuleFile,
	BadSpecifier,
	BadAncestor,
	UnexpectedBindingPattern,
	UnexpectedInitializer,
	ForEmptyVarName,
	NoVarKeyword,
	UndefinableMetamethod,
	NoConstructorReturn,
	NoThisOutsideClass,
	NoNull,
	BadExpression,
	BadFunctionBody,
	NoEqualsEquals,
	NoExclamationEquals,
	BadBinaryExpression,
	BadPrefixUnaryExpression,
	BadPostfixUnaryExpression,
	InvalidClientOnlyAPIAccess,
	InvalidServerOnlyAPIAccess,
	NoFunctionIndex,
	NoClassPrototype,
	ExportInNonModuleScript,
	RoactSubClassesNotSupported,
	RoactJsxTextNotSupported,
	RoactNoNewComponentAllowed,
	RoactJsxWithoutImport,
	RoactNoReservedMethods,
	RoactInvalidSymbol,
	RoactInvalidPrimitive,
	RoactSelfClosingFragment,
	RoactInvalidExpression,
	RoactInvalidCallExpression,
	RoactInvalidIdentifierExpression,
	RoactInvalidPropertyExpression,
	RoactInvalidKeyUsage,
	UnexpectedObjectIndex,
	NoDynamicImport,
	InvalidIdentifier,
	RobloxTSReservedIdentifier,
	BadContext,
	MixedMethodCall,
	InvalidService,
	ReservedNamespace,
	BadAddition,
	InvalidMacroIndex,
	NoTypeOf,
	BadBuiltinConstructorCall,
	BadForOfInitializer,
	ForInLoop,
	BadDestructuringType,
	NullableIndexOnMapOrSet,
	BadSpreadType,
	YieldNotInExpressionStatement,
	NonStringThrow,
	TryReturn,
	BadSwitchDefaultPosition,
	BadEnum,
	BadLuaTupleStatement,
	UnexpectedPropType,
	GlobalThis,
	BadStaticMethod,
	BadRojo,
	BadPackageScope,
	LuaTupleInConditional,
	InvalidComputedIndex,
	TupleLength,
	BadMethodCall,
	BadClassExtends,
	GettersSettersDisallowed,
	BadFunctionExpressionMethodCall,
	BadObjectPropertyType,
	BadSuperCall,
	DefaultIteratorOnArrayExtension,
	SuperArrayCall,
	Decorator,
	MethodCollision,
	PropertyCollision,
	ClassWithComputedMethodNames,
	IsolatedContainer,
	UnexpectedExtensionType,
	BadDestructSubType,
	MixedMethodSet,
	BadNamespaceExport,
<<<<<<< HEAD
	DeclarationBreak,
=======
	NoEnumMerging,
>>>>>>> b27b86a0
}

export class CompilerError extends LoggableError {
	constructor(
		message: string,
		public readonly node: ts.Node,
		public readonly type: CompilerErrorType,
		shouldNotHappen = false,
	) {
		super(
			message +
				(shouldNotHappen ? "\nPlease submit an issue at https://github.com/roblox-ts/roblox-ts/issues" : ""),
		);
		void addEvent("CompilerError", CompilerErrorType[type]);
	}

	public log(projectPath: string) {
		const node = this.node;
		if (ts.TypeGuards.isSourceFile(node)) {
			console.log(
				"%s - %s %s",
				path.relative(projectPath, this.node.getSourceFile().getFilePath()),
				red("Compiler Error:"),
				this.message,
			);
		} else {
			console.log(
				"%s:%d:%d - %s %s",
				path.relative(projectPath, this.node.getSourceFile().getFilePath()),
				this.node.getStartLineNumber(),
				this.node.getNonWhitespaceStart() - this.node.getStartLinePos(),
				red("Compiler Error:"),
				this.message,
			);
		}
	}
}<|MERGE_RESOLUTION|>--- conflicted
+++ resolved
@@ -96,11 +96,8 @@
 	BadDestructSubType,
 	MixedMethodSet,
 	BadNamespaceExport,
-<<<<<<< HEAD
+  NoEnumMerging,
 	DeclarationBreak,
-=======
-	NoEnumMerging,
->>>>>>> b27b86a0
 }
 
 export class CompilerError extends LoggableError {
