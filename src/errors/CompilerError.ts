--- conflicted
+++ resolved
@@ -92,11 +92,8 @@
 	IsolatedContainer,
 	UnexpectedExtensionType,
 	BadDestructSubType,
-<<<<<<< HEAD
 	MixedMethodSet,
-=======
 	DeclarationBreak,
->>>>>>> 3a0606a1
 }
 
 export class CompilerError extends LoggableError {
