import * as ts from "ts-morph";

export enum CompilerErrorType {
	NoAny,
	ReservedKeyword,
	ReservedMethodName,
	SpreadDestructuring,
	ParameterChildMissing,
	NoLabeledStatement,
	BadStatement,
	MissingModuleFile,
	BadSpecifier,
	BadAncestor,
	UnexpectedBindingPattern,
	UnexpectedInitializer,
	ForEmptyVarName,
	NoVarKeyword,
	UndefinableMetamethod,
	NoConstructorReturn,
	NoThisOutsideClass,
	NoNull,
	BadExpression,
	BadFunctionBody,
	ExpectedPropertyAccessExpression,
	NoEqualsEquals,
	NoExclamationEquals,
	BadBinaryExpression,
	BadPrefixUnaryExpression,
	BadPostfixUnaryExpression,
	InvalidClientOnlyAPIAccess,
	InvalidServerOnlyAPIAccess,
	NoFunctionIndex,
	NoClassPrototype,
	ExportInNonModuleScript,
	RoactGettersNotAllowed,
	RoactSettersNotAllowed,
	RoactSubClassesNotSupported,
	RoactJsxTextNotSupported,
	RoactNoNewComponentAllowed,
	RoactJsxWithoutImport,
	RoactNoReservedMethods,
	RoactInvalidSymbol,
	RoactInvalidPrimitive,
	RoactInvalidExpression,
	RoactInvalidCallExpression,
	RoactInvalidIdentifierExpression,
	RoactInvalidPropertyExpression,
	UnexpectedObjectIndex,
	NoDynamicImport,
	InvalidIdentifier,
	RobloxTSReservedIdentifier,
	BadContext,
	MixedMethodCall,
	InvalidService,
	ReservedNamespace,
	BadAddition,
	InvalidMacroIndex,
	NoTypeOf,
	BadBuiltinConstructorCall,
	BadForOfInitializer,
	ForInLoop,
	BadDestructuringType,
	NullableIndexOnMapOrSet,
	BadSpreadType,
	YieldNotInExpressionStatement,
	NonStringThrow,
	TryReturn,
	BadSwitchDefaultPosition,
	BadEnum,
	BadLuaTupleStatement,
	UnexpectedPropType,
	GlobalThis,
	StaticNew,
	BadRojo,
	BadPackageScope,
	LuaTupleInConditional,
	InvalidComputedIndex,
	TupleLength,
	BadMethodCall,
<<<<<<< HEAD
	BadClassExtends,
	GettersSettersDisallowed,
=======
	BadFunctionExpressionMethodCall,
	BadObjectPropertyType,
>>>>>>> 6986e37f
}

export class CompilerError extends Error {
	constructor(
		message: string,
		public readonly node: ts.Node,
		public readonly type: CompilerErrorType,
		shouldNotHappen = false,
	) {
		super(
			message +
				(shouldNotHappen ? "\nPlease submit an issue at https://github.com/roblox-ts/roblox-ts/issues" : ""),
		);
	}
}<|MERGE_RESOLUTION|>--- conflicted
+++ resolved
@@ -77,13 +77,10 @@
 	InvalidComputedIndex,
 	TupleLength,
 	BadMethodCall,
-<<<<<<< HEAD
 	BadClassExtends,
 	GettersSettersDisallowed,
-=======
 	BadFunctionExpressionMethodCall,
 	BadObjectPropertyType,
->>>>>>> 6986e37f
 }
 
 export class CompilerError extends Error {
