local Promise = require(script.Parent.Promise)

-- constants
local TYPE_NIL = "nil"
local TYPE_STRING = "string"
local TYPE_TABLE = "table"
local TYPE_USERDATA = "userdata"
local TYPE_FUNCTION = "function"

local TS = {}

-- runtime classes
TS.Promise = Promise

local Symbol do
	Symbol = {}
	Symbol.__index = Symbol
	setmetatable(Symbol, {
		__call = function(_, description)
			local self = setmetatable({}, Symbol)
			self.description = description or ""
			return self
		end
	})

	local symbolRegistry = setmetatable({}, {
		__index = function(self, k)
			self[k] = Symbol(k)
			return self[k]
		end
	})

	function Symbol:__tostring()
		return "Symbol(" .. self.description .. ")"
	end

	function Symbol:toString()
		return tostring(self)
	end

	-- Symbol.for
	function Symbol.getFor(key)
		return symbolRegistry[key]
	end

	function Symbol.keyFor(goalSymbol)
		for key, symbol in pairs(symbolRegistry) do
			if symbol == goalSymbol then
				return key
			end
		end
	end
end
TS.Symbol = Symbol

-- module resolution
local globalModules = script.Parent.Parent:FindFirstChild("Modules")

function TS.getModule(moduleName, object)
	if not globalModules then
		error("Could not find any modules!", 2)
	end
	if object:IsDescendantOf(globalModules) then
		while object.Parent do
			local modules = object == globalModules and object or object:FindFirstChild("node_modules")
			if modules then
				local module = modules:FindFirstChild(moduleName)
				if module then
					return module
				end
			end
			object = object.Parent
		end
	else
		local module = globalModules:FindFirstChild(moduleName)
		if module then
			return module
		end
	end
	error("Could not find module: " .. moduleName, 2)
end

-- This is a hash which TS.import uses as a kind of linked-list-like history of [Script who Loaded] -> Library
local loadedLibraries = {}
local currentlyLoading = {}

function TS.import(module, ...)
	for i = 1, select("#", ...) do
		module = module:WaitForChild((select(i, ...)))
	end

	if module.ClassName == "ModuleScript" then
		local data = loadedLibraries[module]

		if data == nil then
			-- If called from command bar, use table as a reference (this is never concatenated)
			local caller = getfenv(0).script or { Name = "Command bar" }
			currentlyLoading[caller] = module

			-- Check to see if a case like this occurs:
			-- module -> Module1 -> Module2 -> module

			-- WHERE currentlyLoading[module] is Module1
			-- and currentlyLoading[Module1] is Module2
			-- and currentlyLoading[Module2] is module

			local currentModule = module
			local depth = 0

			while currentModule do
				depth = depth + 1
				currentModule = currentlyLoading[currentModule]

				if currentModule == module then
					local str = currentModule.Name -- Get the string traceback

					for _ = 1, depth do
						currentModule = currentlyLoading[currentModule]
						str = str .. " -> " .. currentModule.Name
					end

					error("Failed to import! Detected a circular dependency chain: " .. str, 2)
				end
			end

			data = require(module)

			if currentlyLoading[caller] == module then -- Thread-safe cleanup!
				currentlyLoading[caller] = nil
			end

			loadedLibraries[module] = data -- Cache for subsequent calls
		end

		return data
	else
		error("Failed to import! Expected ModuleScript, got " .. module.ClassName, 2)
	end
end

function TS.exportNamespace(module, ancestor)
	for key, value in pairs(module) do
		ancestor[key] = value
	end
end

-- general utility functions
function TS.typeof(value)
	local type = typeof(value)
	if type == TYPE_TABLE or type == TYPE_USERDATA then
		return "object"
	elseif type == TYPE_NIL then
		return "undefined"
	else
		return type
	end
end

function TS.typeIs(value, typeName)
	return typeof(value) == typeName
end

function TS.instanceof(obj, class)

	-- custom Class.instanceof() check
	if typeof(class) == TYPE_TABLE and typeof(class.instanceof) == TYPE_FUNCTION then
		return class.instanceof(obj)
	end

	-- metatable check
	while obj ~= nil do
		if obj == class then
			return true
		end
		obj = getmetatable(obj)
	end

	return false
end

function TS.async(callback)
	return function(...)
		local args = { ... }
		return Promise.new(function(resolve, reject)
			coroutine.wrap(function()
				local ok, result = pcall(callback, unpack(args))
				if ok then
					resolve(result)
				else
					reject(result)
				end
			end)()
		end)
	end
end

function TS.await(promise)
	if not Promise.is(promise) then
		return promise
	end

	local ok, result = promise:await()
	if ok then
		return result
	else
		TS.throw(ok == nil and "The awaited Promise was cancelled" or result)
	end
end

function TS.add(a, b)
	if typeof(a) == TYPE_STRING or typeof(b) == TYPE_STRING then
		return a .. b
	else
		return a + b
	end
end

function TS.round(a)
	if a < 0 then
		return math.ceil(a)
	else
		return math.floor(a)
	end
end

-- bitwise operations

local function bitop(a, b, oper)
	local r, m, s = 0, 2^52
	repeat
		s, a, b = a + b + m, a % m, b % m
		r, m = r + m * oper % (s - a - b), m / 2
	until m < 1
	return r
end

function TS.bor(a, b)
	a = TS.round(tonumber(a))
	b = TS.round(tonumber(b))
	return bitop(a, b, 1)
end

function TS.band(a, b)
	a = TS.round(tonumber(a))
	b = TS.round(tonumber(b))
	return bitop(a, b, 4)
end

function TS.bxor(a, b)
	a = TS.round(tonumber(a))
	b = TS.round(tonumber(b))
	return bitop(a, b, 3)
end

function TS.blsh(a, b)
	a = TS.round(tonumber(a))
	b = TS.round(tonumber(b))
	return a * 2 ^ b
end

function TS.brsh(a, b)
	a = TS.round(tonumber(a))
	b = TS.round(tonumber(b))
	return TS.round(a / 2 ^ b)
end

-- array macro functions

function TS.array_forEach(list, callback)
	for i = 1, #list do
		callback(list[i], i - 1, list)
	end
end

function TS.array_map(list, callback)
	local result = {}
	for i = 1, #list do
		result[i] = callback(list[i], i - 1, list)
	end
	return result
end

function TS.array_filter(list, callback)
	local result = {}
	for i = 1, #list do
		local v = list[i]
		if callback(v, i - 1, list) == true then
			result[#result + 1] = v
		end
	end
	return result
end

local quicksort = table.sort
local function sortFallback(a, b)
	return tostring(a) < tostring(b)
end

function TS.array_sort(list, callback)
	if callback then
		quicksort(list, function(a, b)
			return 0 < callback(a, b)
		end)
	else
		quicksort(list, sortFallback)
	end
	return list
end

function TS.array_slice(list, startI, endI)
	local length = #list
	if not startI then
		startI = 0
	end
	if not endI then
		endI = length
	end
	if startI < 0 then
		startI = length + startI
	end
	if endI < 0 then
		endI = length + endI
	end
	startI = startI + 1
	endI = endI + 1
	local result = {}
	for i = startI, endI - 1 do
		result[i - startI + 1] = list[i]
	end
	return result
end

function TS.array_splice(list, start, deleteCount, ...)
	local len = #list
	local actualStart
	if start <  0 then
		actualStart = math.max(len + start, 0)
	else
		actualStart = math.min(start, len)
	end
	local items = { ... }
	local itemCount = #items
	local actualDeleteCount
	if not start then
		actualDeleteCount = 0
	elseif not deleteCount then
		actualDeleteCount = len - actualStart
	else
		actualDeleteCount = math.min(math.max(deleteCount, 0), len - actualStart)
	end
	local out = {}
	local k = 0
	while k < actualDeleteCount do
		local from = actualStart + k
		if list[from + 1] then
			out[k + 1] = list[from + 1]
		end
		k = k + 1
	end
	if itemCount < actualDeleteCount then
		k = actualStart
		while k < len - actualDeleteCount do
			local from = k + actualDeleteCount
			local to = k + itemCount
			if list[from + 1] then
				list[to + 1] = list[from + 1]
			else
				list[to + 1] = nil
			end
			k = k + 1
		end
		k = len
		while k > len - actualDeleteCount + itemCount do
			list[k] = nil
			k = k - 1
		end
	elseif itemCount > actualDeleteCount then
		k = len - actualDeleteCount
		while k > actualStart do
			local from = k + actualDeleteCount
			local to = k + itemCount
			if list[from] then
				list[to] = list[from]
			else
				list[to] = nil
			end
			k = k - 1
		end
	end
	k = actualStart
	for i = 1, #items do
		list[k + 1] = items[i]
		k = k + 1
	end
	k = #list
	while k > len - actualDeleteCount + itemCount do
		list[k] = nil
		k = k - 1
	end
	return out
end

function TS.array_some(list, callback)
	for i = 1, #list do
		if callback(list[i], i - 1, list) == true then
			return true
		end
	end
	return false
end

function TS.array_every(list, callback)
	for i = 1, #list do
		if callback(list[i], i - 1, list) == false then
			return false
		end
	end
	return true
end

function TS.array_indexOf(list, value, fromIndex)
	if fromIndex == nil then
		fromIndex = 0
	end
	fromIndex = fromIndex + 1
	for i = fromIndex, #list do
		if value == list[i] then
			return i - 1
		end
	end
	return -1
end

function TS.array_lastIndexOf(list, value, fromIndex)
	if fromIndex == nil then
		fromIndex = #list - 1
	end
	fromIndex = fromIndex + 1
	for i = fromIndex, 1, -1 do
		if value == list[i] then
			return i - 1
		end
	end
	return -1
end

function TS.array_reverse(list)
	local result = {}
	local length = #list
	for i = 1, length do
		result[i] = list[length - i + 1]
	end
	return result
end

function TS.array_reduce(list, callback, initialValue)
	local start = 1
	if not initialValue then
		initialValue = list[start]
		start = start + 1
	end
	local accumulator = initialValue
	for i = start, #list do
		accumulator = callback(accumulator, list[i], i)
	end
	return accumulator
end

function TS.array_reduceRight(list, callback, initialValue)
	local start = #list
	if not initialValue then
		initialValue = list[start]
		start = start - 1
	end
	local accumulator = initialValue
	for i = start, 1, -1 do
		accumulator = callback(accumulator, list[i], i)
	end
	return accumulator
end

function TS.array_shift(list)
	return table.remove(list, 1)
end

function TS.array_unshift(list, ...)
	local args = { ... }
	local argsLength = #args
	for i = #list, 1, -1 do
		list[i + argsLength] = list[i]
	end
	for i = 1, argsLength do
		list[i] = args[i]
	end
	return #list
end

function TS.array_concat(list, ...)
	local args = { ... }
	local result = {}
	for i = 1, #list do
		result[i] = list[i]
	end
	for i = 1, #args do
		local value = args[i]
		for j = 1, #value do
			result[#result + 1] = value[j]
		end
	end
	return result
end

function TS.array_push(list, ...)
	local args = { ... }
	for i = 1, #args do
		list[#list + 1] = args[i]
	end
	return #list
end

function TS.array_pop(list)
	local length = #list
	local lastValue = list[length]
	list[length] = nil
	return lastValue
end

function TS.array_join(list, separator)
	if #list == 0 then
		return ""
	end
	if not separator then
		separator = ", "
	end
	local result = tostring(list[1])
	for i = 2, #list do
		result = result .. separator .. tostring(list[i])
	end
	return result
end

function TS.array_find(list, callback)
	for i = 1, #list do
		if callback(list[i], i - 1, list) == true then
			return list[i]
		end
	end
end

<<<<<<< HEAD
function TS.array_findIndex(list, callback)
	for i = 0, #list - 1 do
		if callback(list[i + 1], i, list) == true then
			return i
		end
	end
	return -1
end

local function array_flat_helper(list, depth, count, result)
	for i = 1, #list do
		local v = list[i]

		if v ~= nil then
			if type(v) == "table" then
				if depth ~= 0 then
					count = array_flat_helper(v, depth - 1, count, result)
				else
					count = count + 1
					result[count] = v
				end
			else
				count = count + 1
				result[count] = v
			end
		end
	end

	return count
end

function TS.array_flat(list, depth)
	local result = {}
	array_flat_helper(list, depth or 1, 0, result)
	return result
end

function TS.array_fill(list, value, from, to)
	local length = #list

	if from == nil then
		from = 0
	elseif from < 0 then
		from = from + length
	end

	if to == nil or to > length then
		to = length
	elseif to < 0 then
		to = to + length
	end

	for i = from + 1, to do
		list[i] = value
	end

	return list
end

function TS.array_copyWithin(list, target, from, to)
	local length = #list

	if target < 0 then
		target = target + length
	end

	if from == nil then
		from = 0
	elseif from < 0 then
		from = from + length
	end

	if to == nil or to > length then
		to = length
	elseif to < 0 then
		to = to + length
	end

	local tf = target - from
	local overshoot = to + tf - length

	if overshoot > 0 then
		to = from + length - target
	end

	for i = to, from + 1, -1 do
		list[i + tf] = list[i]
	end

	return list
end
=======
TS.array_isEmpty = TS.Object_isEmpty
>>>>>>> 68df742a

-- map macro functions

function TS.map_new(value)
	local result = {}
	for _, pair in pairs(value) do
		result[pair[1]] = pair[2]
	end
	return result
end

function TS.map_clear(map)
	for key in pairs(map) do
		map[key] = nil
	end
end

function TS.map_delete(map, key)
	local has = TS.map_has(map, key)
	if has then
		map[key] = nil
	end
	return has
end

function TS.map_size(map)
	local result = 0
	for _ in pairs(map) do
		result = result + 1
	end
	return result
end

function TS.map_entries(map)
	local result = {}
	for key, value in pairs(map) do
		table.insert(result, {key, value})
	end
	return result
end

function TS.map_forEach(map, callback)
	for key, value in pairs(map) do
		callback(value, key, map)
	end
end

function TS.map_get(map, key)
	return map[key]
end

function TS.map_has(map, key)
	return map[key] ~= nil
end

function TS.map_keys(map)
	local result = {}
	for key in pairs(map) do
		table.insert(result, key)
	end
	return result
end

function TS.map_set(map, key, value)
	map[key] = value
	return map
end

function TS.map_values(map)
	local result = {}
	for _, value in pairs(map) do
		table.insert(result, value)
	end
	return result
end

TS.map_isEmpty = TS.Object_isEmpty

-- set macro functions

function TS.set_new(value)
	local result = {}
	for _, v in pairs(value) do
		result[v] = true
	end
	return result
end

function TS.set_add(set, value)
	set[value] = true
	return set
end

TS.set_clear = TS.map_clear

function TS.set_delete(set, value)
	local result = TS.set_has(set, value)
	set[value] = nil
	return result
end

function TS.set_forEach(set, callback)
	for key in pairs(set) do
		callback(key, key, set)
	end
end

TS.set_has = TS.map_has

function TS.set_entries(map)
	local result = {}
	for key in pairs(map) do
		table.insert(result, {key, key})
	end
	return result
end

TS.set_values = TS.map_keys

TS.set_keys = TS.map_keys

TS.set_size = TS.map_size

TS.set_isEmpty = TS.Object_isEmpty

-- string macro functions

function TS.string_split(input, sep)
	local result = {}
	local count = 0
	for str in input:gmatch(sep == "" and "." or "[^" .. sep .. "]+") do
		count = count + 1
		result[count] = str
	end
	return result
end

-- Object static functions

function TS.Object_keys(object)
	local result = {}
	for key in pairs(object) do
		result[#result + 1] = key
	end
	return result
end

function TS.Object_values(object)
	local result = {}
	for _, value in pairs(object) do
		result[#result + 1] = value
	end
	return result
end

function TS.Object_entries(object)
	local result = {}
	for key, value in pairs(object) do
		result[#result + 1] = {key, value}
	end
	return result
end

function TS.Object_assign(toObj, ...)
	local args = { ... }
	for i = 1, #args do
		for key, value in pairs(args[i]) do
			toObj[key] = value
		end
	end
	return toObj
end

function TS.Object_isEmpty(object)
	return next(object) == nil
end

function TS.Roact_combine(...)
	local args = {...}
	local result = {}
	for i = 1, #args do
		for key, value in pairs(args[i]) do
			if (type(key) == "number") then
				table.insert(result, value)
			else
				result[key] = value
			end
		end
	end
	return result
end

-- try catch utilities

local function pack(...)
	local result = { ... }
	result.size = select("#", ...)
	return result
end

local throwStack = {}

function TS.throw(value)
	if #throwStack > 0 then
		throwStack[#throwStack](value)
	else
		error("Uncaught " .. tostring(value), 2)
	end
end

function TS.try(tryCallback, catchCallback)
	local done = false
	local yielded = false
	local popped = false
	local resumeThread = coroutine.running()

	local returns

	local function pop()
		if not popped then
			popped = true
			throwStack[#throwStack] = nil
		end
	end

	local function resume()
		if yielded then
			local success, errorMsg = coroutine.resume(resumeThread)
			if not success then
				warn(errorMsg)
			end
		else
			done = true
		end
	end

	local function throw(value)
		pop()
		if catchCallback then
			returns = pack(catchCallback(value))
		end
		resume()
		coroutine.yield()
	end

	throwStack[#throwStack + 1] = throw

	coroutine.wrap(function()
		returns = pack(tryCallback())
		resume()
	end)()

	if not done then
		yielded = true
		coroutine.yield()
	end

	pop()

	return returns
end

return TS<|MERGE_RESOLUTION|>--- conflicted
+++ resolved
@@ -547,7 +547,6 @@
 	end
 end
 
-<<<<<<< HEAD
 function TS.array_findIndex(list, callback)
 	for i = 0, #list - 1 do
 		if callback(list[i + 1], i, list) == true then
@@ -639,9 +638,8 @@
 
 	return list
 end
-=======
+
 TS.array_isEmpty = TS.Object_isEmpty
->>>>>>> 68df742a
 
 -- map macro functions
 
