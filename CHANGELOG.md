### **0.3.0**
- Truthiness Rework: Truthiness is now evaluated like in TypeScript/JavaScript. `0`, `""`, and `NaN` are now falsy.
	- Added compiler option `--logTruthyChanges`, which displays all code affected by the truthiness change.
<<<<<<< HEAD
- Fixed `&&`/`||` expressions which now respect the control flow of expressions which require multiple statements in Lua
- Fixed behavior for when libraries require a different version of a package other than the one globally installed in a project
=======
- Fixed short-circuit evaluation behavior for and/or expressions spanning multiple Lua statements.
	Example: `let x = ""; const f = (s: string) => x || (x = s);` would ALWAYS evaluate `x = s` in older versions.
>>>>>>> 3a0606a1
- Fixed #586 - `new ReadonlySet()` and `new ReadonlyMap()` now work
- Fixed #604 - `rbxtsc --init package` now fills out package.json better
- Fix issues relating to method vs callback logic, specifically, making `this` work better as a first parameter. This should improve object composability. See https://git.io/fjxRS
- Converted almost all of our bitwise operators to bit32
- Fixed our system of checking whether something is a type vs a value.
- Fixed importing system for when your project requires a package version other than the globally installed one.
- Added macro variable `PKG_VERSION` which gets replaced with the "version" string in your package.json file on compile

### **0.2.14**
- Fixed analytics bug

### **0.2.13**
- Fixed #285 - Watch mode now recompiles files which import the file you changed
- Fixed #296 - ensure tsconfig.json is readable
- Fixed #297 - better project config errors
- Fixed #573 - fixed call expressions + non null assertion. i.e. `map.get(x)![0]`
- Added analytics to help track most common errors.
	- You can opt out globally with `rbxtsc --noAnalytics` (only needed once)
	- Opt back in with `rbxtsc --noAnalytics=false`

### **0.2.12**
- Replaced .npmignore with "files" field to resolve npm issues

### **0.2.11**
- Removed empty field initializers from compiled constructor. i.e. `self.field = nil;`
- Renamed "bundle" to "model"
- Added `rbxtsc --init plugin`
- Fixed `rbxtsc --init` bug

### **0.2.10**
- Improved Watch mode stability
- Improved error handling
- Ability to recover from ts-morph failed to refresh file
- Improved destructuring stability
- Added `rbxtsc --init`
	- with the following options:
		- `rbxtsc --init game`
		- `rbxtsc --init bundle`
		- `rbxtsc --init package`
	- It will not run if you have a non-empty src folder<|MERGE_RESOLUTION|>--- conflicted
+++ resolved
@@ -1,13 +1,9 @@
 ### **0.3.0**
 - Truthiness Rework: Truthiness is now evaluated like in TypeScript/JavaScript. `0`, `""`, and `NaN` are now falsy.
 	- Added compiler option `--logTruthyChanges`, which displays all code affected by the truthiness change.
-<<<<<<< HEAD
-- Fixed `&&`/`||` expressions which now respect the control flow of expressions which require multiple statements in Lua
 - Fixed behavior for when libraries require a different version of a package other than the one globally installed in a project
-=======
-- Fixed short-circuit evaluation behavior for and/or expressions spanning multiple Lua statements.
+- Fixed short-circuit evaluation behavior for `&&/||` expressions spanning multiple Lua statements.
 	Example: `let x = ""; const f = (s: string) => x || (x = s);` would ALWAYS evaluate `x = s` in older versions.
->>>>>>> 3a0606a1
 - Fixed #586 - `new ReadonlySet()` and `new ReadonlyMap()` now work
 - Fixed #604 - `rbxtsc --init package` now fills out package.json better
 - Fix issues relating to method vs callback logic, specifically, making `this` work better as a first parameter. This should improve object composability. See https://git.io/fjxRS
